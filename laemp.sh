#!/usr/bin/env bash
# This shebang line uses the env command to locate the bash interpreter in the user's PATH
#  environment variable. This means that the script will be executed with the bash interpreter
#  that is found first in the user's PATH. This approach is more flexible and portable because
#  it relies on the system's PATH to find the appropriate interpreter.
#  It can be particularly useful in situations where the exact path to the interpreter
#  might vary across different systems.

# Set up error handling
set -euo pipefail

# Set locale to avoid issues with apt
export LC_ALL=en_US.UTF-8
export LANG=en_US.UTF-8
export LANGUAGE=en_US.UTF-8
export LC_CTYPE=en_US.UTF-8

# Define default options
# I tend to leave these as false, and set with command line options
DRY_RUN_CHANGES=false
APACHE_ENSURE=false
FPM_ENSURE=false
MEMCACHED_ENSURE=false
MOODLE_ENSURE=false
NGINX_ENSURE=false
PHP_ENSURE=false
<<<<<<< HEAD
DEFAULT_MOODLE_VERSION="403"
DEFAULT_PHP_VERSION_MAJOR_MINOR="8.3"
=======
DEFAULT_MOODLE_VERSION="311"
DEFAULT_PHP_VERSION="7.4"
>>>>>>> 65b31f3a
MOODLE_VERSION="${DEFAULT_MOODLE_VERSION}"
PHP_VERSION_MAJOR_MINOR="${DEFAULT_PHP_VERSION_MAJOR_MINOR}"
PHP_ALONGSIDE=false
APACHE_NAME="apache2" # Change to "httpd" for CentOS
ACME_CERT=false
ACME_PROVIDER="staging"
SELF_SIGNED_CERT=false
SERVICE_COMMAND="service" # Change to "systemctl" for CentOS

# Moodle database
DB_TYPE="mysqli"
DB_HOST="localhost"
DB_NAME="moodle"
DB_USER="moodle"
DB_PASS="moodle"
DB_PREFIX="mdl_"

# Users
webserverUser="www-data"
moodleUser="moodle"

# Site name
moodleSiteName="moodle.romn.co"

# Directories
documentRoot="/var/www/html"
moodleDir="${documentRoot}/${moodleSiteName}"
moodleDataDir="/home/${moodleUser}/moodledata"

# Logging
declare -a LOG_LEVELS
LOG_LEVELS=("error" "info" "verbose" "debug")
LOG_LEVEL="info"
log_to_file=true # Control constant to determine if logging to file

# Used internally by the script
USE_SUDO=false
CI_MODE=false

# Get script directory and filename
SCRIPT_DIRECTORY=$(dirname "$0")
SCRIPT_NAME=$(basename "$0")

# helper functions

function echo_usage() {
  log info "Usage: $0 [options]"
  log info "Options:"
  log info "  -a, --acme-cert     Request an ACME certificate for the specified domain"
  log info "  -c, --ci            Run in CI mode (no prompts)"
  log info "  -d, --database      Database type (default: mysql, supported: [mysql, pgsql])"
  log info "  -f, --fpm           Enable FPM for the web server (requires -w apache (-w nginx sets fpm by default))"
  log info "  -h, --help          Display this help message"
  log info "  -m, --moodle        Ensure Moodle of specified version is installed (default: ${MOODLE_VERSION})"
  log info "  -M, --memcached     Ensure Memcached is installed"
  log info "  -n, --nop           Dry run (show commands without executing)"
  log info "  -p, --php           Ensure PHP is installed. If not, install specified version (default: ${PHP_VERSION_MAJOR_MINOR})"
  log info "  -P, --php-alongside Ensure specified version of PHP is installed, regardless of whether PHP is already installed"
  log info "  -s, --sudo          Use sudo for running commands (default: false)"
  log info "  -S, --self-signed   Create a self-signed certificate for the specified domain"
  log info "  -v, --verbose       Enable verbose output"
  log info "  -w, --web           Web server type (default: apache, supported: [apache, nginx])"
  log info "  Note:               Options -d, -m, -p, -w require an argument but have defaults."
}

# Set up logging
log_init() {
  # Check if the log file is writable
  if [[ $log_to_file = true ]]; then
    LOG_DIRECTORY="${SCRIPT_DIRECTORY}/logs"
    # Create log directory if needed
    mkdir -p "$LOG_DIRECTORY"
    LOG_FILE="${LOG_DIRECTORY}/${SCRIPT_NAME}_$(date +'%Y-%m-%dT%H:%M:%S%z').log"
    if ! touch "$LOG_FILE" 2>/dev/null; then
      echo "Log file is not writable. Disabling file logging."
      log_to_file=false
    fi
  fi
}

log() {

<<<<<<< HEAD
  local log_level="$1"
  local message="$2"

  # if $LOG_LEVEL is not set default it to info
  if [[ -z ${LOG_LEVEL+x} ]]; then
    LOG_LEVEL="info"
  fi

  # Filter log level
  case ${LOG_LEVEL} in
  error)
    if [[ ${log_level} != "error" ]]; then
      return
    fi
    ;;

  info)
    if [[ ${log_level} == "verbose" || ${log_level} == "debug" ]]; then
      return
    fi
    ;;

  verbose)
    if [[ ${log_level} == "debug" ]]; then
      return
    fi
    ;;
  esac
=======
    for command in "$@"; do
        if type -P "${command}" &>/dev/null; then
            echo_stdout_verbose "Dependency is present: ${command}"
        else
            echo_stderr "Dependency not found: ${command}, please install it and run this script again."
            return 1
        fi
    done
    return 0
}

>>>>>>> 65b31f3a

  # Build log message
  local log_msg

  if [[ ${LOG_LEVEL} == "debug" ]]; then
    log_msg="[$(date +'%Y-%m-%dT%H:%M:%S%z')] "
    local source="${BASH_SOURCE[1]}:${BASH_LINENO[1]}"
    log_msg+="${source} "
  fi

  if [[ ${log_level} == "error" ]]; then
    log_msg+="[ERROR] "
  fi

  log_msg+="${message}"

  # Output log message
  if [[ ${log_level} == "error" ]]; then
    echo "${log_msg}" >&2
  else
    echo "${log_msg}"
  fi

  # Log to file
  if [[ ${log_to_file} == "true" ]]; then
    printf '%s\n' "${log_msg}" >>"${LOG_FILE}"
  fi

}

# Validate LOG_LEVEL
check_log_level() {
  log debug "Entered function: ${FUNCNAME[0]}"
  # check that $LOG_LEVEL is set and not empty
  if [[ -z "$LOG_LEVEL" ]]; then
    log error "Log level not set"
    # shellcheck disable=SC2153
    log info "Valid log levels are: ${LOG_LEVELS[*]}"
    echo_usage
    exit 1
  fi

  if ! printf '%s\0' "${LOG_LEVELS[@]}" | grep -Fxqz -- "$LOG_LEVEL"; then
    log error "Invalid log level: $LOG_LEVEL"
    log info "Valid log levels are: ${LOG_LEVELS[*]}"
    echo_usage
    exit 1
  fi
  log verbose "LOG_LEVEL: $LOG_LEVEL"
  log debug "Exited function: ${FUNCNAME[0]}"
}

function apply_template() {
  local template="$1"
  shift
  local substitutions=("$@")

  for substitution in "${substitutions[@]}"; do
    IFS="=" read -r key value <<<"$substitution"
    template="${template//\{\{$key\}\}/$value}"
  done

  echo "$template"
}

# Check if a single tool exists
tool_exists() {
  log debug "Entered function: ${FUNCNAME[0]}"
  local name=$1

  log debug "Checking if tool ${name} exists"
  if ! type -P "${name}" &>/dev/null; then
    log debug "Exited function: ${FUNCNAME[0]}"
    return 1
  fi

  log debug "Exited function: ${FUNCNAME[0]}"
  return 0
}

function package_manager_ensure() {
  log verbose "Entered function ${FUNCNAME[0]}"

<<<<<<< HEAD
  if tool_exists apt; then
    package_manager="apt"
  else
    log error "Error: Package manager not found."
    exit 1
  fi
}

function package_ensure() {
  local no_install_recommends_flag=""
  if [ "$1" == "--no-install-recommends" ]; then
    shift
    if [ "$package_manager" == "apt" ]; then
      no_install_recommends_flag="--no-install-recommends"
=======
    if [ ${#missing_packages[@]} -gt 0 ]; then
        echo_stdout_verbose "Installing missing packages: ${missing_packages[*]}"

        case "$package_manager" in
            apt)
                run_command apt-get update
                if $CI_MODE; then
                    run_command apt-get install --yes $no_install_recommends_flag "${missing_packages[@]}"
                else
                    run_command apt-get install $no_install_recommends_flag "${missing_packages[@]}"
                fi
                ;;
            *)
                echo_stderr "Error: Unsupported package manager."
                exit 1
                ;;
        esac
>>>>>>> 65b31f3a
    else
      log error "Warning: --no-install-recommends flag is not supported for this package manager."
    fi
  fi

  local packages=("$@")
  local missing_packages=()

  for package in "${packages[@]}"; do
    case "$package_manager" in
<<<<<<< HEAD
    apt)
      if ! dpkg -s "$package" >/dev/null 2>&1; then
        missing_packages+=("$package")
      fi
      ;;
    *)
      log error "Error: Unsupported package manager."
      exit 1
      ;;
=======
        apt)
            for repository in "${repositories[@]}"
            do
                if [ "$DISTRO" == "Ubuntu" ] && [[ "$repository" == ppa:* ]]; then
                    # Extract the PPA name and search for it
                    local ppa_name="${repository#ppa:}"
                    if ! run_command grep -q "https://ppa.launchpadcontent.net/$ppa_name" /etc/apt/sources.list /etc/apt/sources.list.d/*; then
                        missing_repositories+=("$repository")
                    fi
                elif ! run_command grep -q "^deb .*$repository" /etc/apt/sources.list /etc/apt/sources.list.d/*; then
                    missing_repositories+=("$repository")
                fi
            done
            ;;
        *)
            echo_stderr "Error: Repositories management for this package manager is not supported."
            exit 1
            ;;
>>>>>>> 65b31f3a
    esac
  done

<<<<<<< HEAD
  if [ ${#missing_packages[@]} -gt 0 ]; then
    log verbose "Installing missing packages: ${missing_packages[*]}"

    case "$package_manager" in
    apt)
      run_command --makes-changes apt-get update
      run_command --makes-changes apt-get install --yes $no_install_recommends_flag "${missing_packages[@]}"
      ;;
    *)
      log error "Error: Unsupported package manager."
      exit 1
      ;;
    esac
  else
    log verbose "All packages are already installed."
  fi
=======
    if [ ${#missing_repositories[@]} -gt 0 ]; then
        echo_stdout_verbose "Adding missing repositories: ${missing_repositories[*]}"

        case "$package_manager" in
            apt)
                for repository in "${missing_repositories[@]}"; do
                    if $CI_MODE; then
                        run_command add-apt-repository -y "$repository"
                    else
                        run_command add-apt-repository "$repository"
                    fi
                done
                run_command apt-get update
                ;;
            *)
                echo_stderr "Error: Unsupported package manager."
                exit 1
                ;;
        esac
    else
        echo_stdout_verbose "All repositories are already added."
    fi
>>>>>>> 65b31f3a
}

function repository_ensure() {
  local repositories=("$@")
  local missing_repositories=()

  case "$package_manager" in
  apt)
    for repository in "${repositories[@]}"; do
      if ! run_command grep -q "^deb .*$repository" /etc/apt/sources.list /etc/apt/sources.list.d/*; then
        missing_repositories+=("$repository")
      fi
    done
    ;;
  *)
    log error "Error: Repositories management for this package manager is not supported."
    exit 1
    ;;
  esac

  if [ ${#missing_repositories[@]} -gt 0 ]; then
    log verbose "Adding missing repositories: ${missing_repositories[*]}"

    case "$package_manager" in
    apt)
      for repository in "${missing_repositories[@]}"; do
        run_command --makes-changes add-apt-repository -y "$repository"
      done
      run_command --makes-changes apt-get update
      ;;
    *)
      log error "Error: Unsupported package manager."
      exit 1
      ;;
    esac
  else
    log verbose "All repositories are already added."
  fi
}

function replace_file_value() {

  local current_value="$1"
  local new_value="$2"
  local file_path="$3"

  # Acquire lock on file
  exec 200>"$file_path"
  flock -x 200 || exit 1

  if [ -f "$file_path" ]; then

    # Check if current value already exists
    if run_command grep -q "$current_value" "$file_path"; then

      log verbose "Value $current_value already set in $file_path"

    else

      # Value not present, go ahead and replace
      run_command --makes-changes sed -i "s|$current_value|$new_value|" "$file_path"
      log verbose "Replaced $current_value with $new_value in $file_path"

    fi

  fi

  # Release lock
  flock -u 200

}

function run_command() {
  if [[ ! -t 0 ]]; then
    cat
  fi

  local makes_changes=false # Default to false

  if [[ "$1" == "--makes-changes" ]]; then
    makes_changes=true
    shift # Remove the flag from the arguments list
  fi

  local cmd=("$@")

  # if $USE_SUDO is not set default it to false
  if [[ -z ${USE_SUDO+x} ]]; then
    USE_SUDO=false
  fi
  # Decide whether to use sudo based on the global USE_SUDO setting
  if $USE_SUDO; then
    cmd=("sudo" "${cmd[@]}")
  fi
  # Convert cmd array to string for logging
  printf -v cmd_str '%q ' "${cmd[@]}"

  # if $DRY_RUN_CHANGES is not set default it to false
  if [[ -z ${DRY_RUN_CHANGES+x} ]]; then
    DRY_RUN_CHANGES=false
  fi

  if [[ $makes_changes == true && $DRY_RUN_CHANGES == true ]]; then
    if [[ -t 1 ]]; then
      log verbose "DRY RUN: Would execute: ${cmd_str}"
    fi
    return 0
  else
    # Check if output is being captured
    if [[ -t 1 ]]; then
      log verbose "Preparing to execute: ${cmd_str}"
    fi

    # if $log_to_file is not set default it to false
    if [[ -z ${log_to_file+x} ]]; then
      log_to_file=false
    fi

    if [[ "${log_to_file}" == "true" ]]; then
      "${cmd[@]}" | tee -a "${LOG_FILE}"
    else
      "${cmd[@]}"
    fi
    return $?
  fi
}

function acme_cert_provider() {
  local provider=""
  case "$1" in
  staging) provider="https://acme-staging-v02.api.letsencrypt.org/directory" ;;
  production) provider="https://acme-v02.api.letsencrypt.org/directory" ;;
  *)
    log error "Invalid provider option: $1"
    exit 1
    ;;
  esac
  echo "$provider"
}

function acme_cert_request() {
  log verbose "Entered function ${FUNCNAME[0]}"
  local domain=""
  local email=""
  local san_entries=""
  local challenge_type="dns"
  local provider="https://acme-staging-v02.api.letsencrypt.org/directory" # Default to Let's Encrypt sandbox

  while [[ $# -gt 0 ]]; do
    case "$1" in
    --domain)
      shift
      domain="$1"
      shift
      ;;
    --email)
      shift
      email="$1"
      shift
      ;;
    --san)
      shift
      san_entries="$1"
      shift
      ;;
    --challenge)
      shift
      challenge_type="$1"
      shift
      ;;
    --provider)
      shift
      provider="$1"
      shift
      ;;
    *)
      log error "Invalid option: $1"
      exit 1
      ;;
    esac
  done

  if [ -z "$domain" ] || [ -z "$email" ]; then
    log error "Missing or incomplete parameters. Usage: ${FUNCNAME[0]} --domain example.com --email admin@example.com [--san \"www.example.com,sub.example.com\"] [--challenge http] [--provider \"https://acme-v02.api.letsencrypt.org/directory\"]"
    exit 1
  fi

  if ! tool_exists certbot; then
    log info "Certbot is not installed."
    package_ensure certbot python3-certbot-apache
  fi

  # Prepare SAN entries
  local san_flag=""
  if [ -n "$san_entries" ]; then
    san_flag="--expand --cert-name $domain"
  fi

  # Request SSL certificate
  #ignore ShellCheck warning for $san_flag
  #shellcheck disable=SC2086
  run_command --makes-changes certbot --apache -d "${domain}" ${san_flag} -m "${email}" --agree-tos --challenge "${challenge_type}" --server "${provider}"
}

function apache_verify() {
  log verbose "Entered function ${FUNCNAME[0]}"

  local exit_on_failure=false # Default to false

<<<<<<< HEAD
  # Check if the first argument is the flag for exit on failure
  # Because we have `set -o nounset` set, we need to check if the first argument is set
  if [[ "${1:-}" == "--exit-on-failure" ]]; then
    exit_on_failure=true
  fi
=======
    # Check if the first argument is the flag for exit on failure
    # Because we have `set -o nounset` set, we need to check if the first argument is set
    if [[ "${1:-}" == "--exit-on-failure" ]]; then
        exit_on_failure=true
    fi

    # Check if Apache is installed
    if check_command "$APACHE_NAME"; then
        echo_stdout_verbose "Apache is installed."
        run_command apache2ctl -v  # Use apache2ctl to get the version
    else
        echo_stdout_verbose "Apache is not installed."
        if $exit_on_failure; then
            exit 1
        fi
    fi
>>>>>>> 65b31f3a

  # Check if Apache is installed
  if tool_exists apache2ctl; then
    log verbose "Apache is installed."
    run_command apache2ctl -v # Use apache2ctl to get the version
    # Check for loaded modules using apache2ctl
    log verbose "Checking for loaded Apache modules:"
    run_command apache2ctl -M

    # Check Apache configuration for syntax errors
    log verbose "Checking Apache configuration for syntax errors:"
    run_command apache2ctl configtest
  else
    log verbose "Apache is not installed."
    if [[ "$exit_on_failure" == true ]]; then
      exit 1
    fi
  fi

}

# Function to ensure Apache web server is installed and configured
function apache_ensure() {
  log verbose "Entered function ${FUNCNAME[0]}"

  # Check if PHP is installed
  # and exit if not
  php_verify --exit-on-failure

<<<<<<< HEAD
  # Verify if Apache is already installed
  # Do not exit if not installed
  apache_verify

  if [[ "$DRY_RUN_CHANGES" == "true" ]]; then
    log verbose "DRY_RUN: Skipping repository setup and Apache installation"
  else
    log verbose "Setting up Apache repository..."
    if [ "$DISTRO" == "Ubuntu" ]; then
      log verbose "Adding Ondrej Apache2 repository for Ubuntu..."
      apache_repository="ppa:ondrej/apache2"
    elif [ "$DISTRO" == "Debian" ]; then
      log verbose "Adding Sury Apache2 repository for Debian..."
      apache_repository="deb https://packages.sury.org/apache2/ $CODENAME main"
    else
      log error "Unsupported distro: $DISTRO"
      exit 1
=======
    # Verify if Apache is already installed
    # Do not exit if not installed
    apache_verify

    # Check if systemctl is available, otherwise fall back to service command
    if check_command "systemctl" && [[ $(ps -p 1 -o comm=) == "systemd" ]]; then
        service_command="systemctl"
    else
        service_command="service"
    fi


    # Install Apache and necessary modules for non-macOS systems
    package_ensure "${APACHE_NAME}"

    # Enable essential Apache modules
    run_command a2enmod ssl
    run_command a2enmod headers
    run_command a2enmod rewrite
    run_command a2enmod deflate
    run_command a2enmod expires

    if $FPM_ENSURE; then
        echo_stdout_verbose "Installing PHP FPM for non-macOS systems..."
        package_ensure "php${PHP_VERSION}-fpm"
        package_ensure "libapache2-mod-fcgid"

        echo_stdout_verbose "Configuring Apache for FPM..."
        run_command a2enmod proxy_fcgi setenvif
        run_command a2enconf "php${PHP_VERSION}-fpm"

        # Enable and start PHP FPM service
        if [ "$service_command" == "systemctl" ]; then
            run_command $service_command enable "php${PHP_VERSION}-fpm"
            run_command $service_command start "php${PHP_VERSION}-fpm"
        else
            run_command $service_command "php${PHP_VERSION}-fpm" start
        fi

    else
        echo_stdout_verbose "Configuring Apache without FPM..."
        package_ensure "libapache2-mod-php${PHP_VERSION}"
    fi

    # Enable and restart Apache
    if [ "$service_command" == "systemctl" ]; then
        run_command $service_command enable "${APACHE_NAME}"
        run_command $service_command restart "${APACHE_NAME}"
    else
        run_command $service_command "${APACHE_NAME}" start
>>>>>>> 65b31f3a
    fi

    if [ "$package_manager" == "apt" ]; then
      log verbose "Ensuring repository is added $apache_repository..."
      repository_ensure "$apache_repository"
    fi

    # Install Apache and necessary modules for non-macOS systems
    package_ensure "${APACHE_NAME}"

    # Enable essential Apache modules
    run_command --makes-changes a2enmod ssl
    run_command --makes-changes a2enmod headers
    run_command --makes-changes a2enmod rewrite
    run_command --makes-changes a2enmod deflate
    run_command --makes-changes a2enmod expires

    if $FPM_ENSURE; then
      log verbose "Installing PHP FPM for non-macOS systems..."
      package_ensure "php${PHP_VERSION_MAJOR_MINOR}-fpm"
      package_ensure "libapache2-mod-fcgid"

      log verbose "Configuring Apache for FPM..."
      run_command --makes-changes a2enmod proxy_fcgi setenvif
      run_command --makes-changes a2enconf "php${PHP_VERSION_MAJOR_MINOR}-fpm"

      # Enable and start PHP FPM service
      run_command --makes-changes ${SERVICE_COMMAND} "php${PHP_VERSION_MAJOR_MINOR}-fpm" start
    else
      log verbose "Configuring Apache without FPM..."
      package_ensure "libapache2-mod-php${PHP_VERSION_MAJOR_MINOR}"
    fi

    run_command --makes-changes ${SERVICE_COMMAND} "${APACHE_NAME}" restart

    log verbose "Apache installation and configuration completed."
  fi
}

function apache_create_vhost() {
  apache_verify --exit-on-failure

  declare -n config=$1
  local logDir="${APACHE_LOG_DIR:-/var/log/apache2}"

  local required_options=("site-name" "document-root" "admin-email" "ssl-cert-file" "ssl-key-file")
  for option in "${required_options[@]}"; do
    if [[ -z "${config[$option]}" ]]; then
      log error "Missing required configuration option: $option"
      exit 1
    fi
  done

  local vhost_template="
<VirtualHost *:80>
    ServerName {{site_name}}
    Redirect permanent / https://{{site_name}}/
</VirtualHost>

<VirtualHost *:443>
    ServerName {{site_name}}
    DocumentRoot {{document_root}}

    ErrorLog ${logDir}/{{site_name}}-error.log
    CustomLog ${logDir}/{{site_name}}-access.log combined

    SSLEngine on
    SSLCertificateFile {{ssl_cert_file}}
    SSLCertificateKeyFile {{ssl_key_file}}

    <Directory {{document_root}}>
        AllowOverride All
        Require all granted
    </Directory>

    {{include_file}}
</VirtualHost>
"

  local vhost_config
  vhost_config=$(
    apply_template "$vhost_template" \
      "site_name=${config["site-name"]}" \
      "document_root=${config["document-root"]}" \
      "admin_email=${config["admin-email"]}" \
      "ssl_cert_file=${config["ssl-cert-file"]}" \
      "ssl_key_file=${config["ssl-key-file"]}" \
      "include_file=${config["include-file"]}"
  )

  echo "$vhost_config" >"/etc/apache2/sites-available/${config["site-name"]}.conf"
  run_command --makes-changes a2ensite "${config["site-name"]}"
  run_command --makes-changes ${SERVICE_COMMAND} "${APACHE_NAME}" reload
}

function moodle_dependencies() {
  # From https://github.com/moodlehq/moodle-php-apache/blob/main/root/tmp/setup/php-extensions.sh
  # Ran into issues with libicu, and it's not listed in https://docs.moodle.org/403/en/PHP#Required_extensions
  log verbose "Entered function ${FUNCNAME[0]}"
  declare -a runtime=("ghostscript"
    "libaio1"
    "libcurl4"
    "libgss3"
    "libmcrypt-dev"
    "libxml2"
    "libxslt1.1"
    "libzip-dev"
    "sassc"
    "unzip"
    "zip")

  package_ensure "${runtime[@]}"

  if [ "${DB_TYPE}" == "pgsql" ]; then
    # Add php-pgsql extension for PostgreSQL
    declare -a database=("libpq5")
  else
    # Add php-mysqli extension for MySQL and MariaDB
    # Note php-mysql is deprecated in PHP 7.0 and removed in PHP 7.2
    # Note we are not supporting all the different database types that Moodle supports
    declare -a database=("libmariadb3")
  fi

  package_ensure "${database[@]}"
}

function moodle_config_files() {
  log verbose "Entered function ${FUNCNAME[0]}"
  local configDir="${1}"
  local configDist="${configDir}/config-dist.php"
  configFile="${configDir}/config.php"

  if [ -f "${configDist}" ]; then
    if [ -f "${configFile}" ]; then
      log verbose "${configFile} already exists. Skipping configuration setup."
    else
      # Copy config-dist.php to config.php
      run_command --makes-changes cp "${configDist}" "${configFile}"
      log verbose "${configFile} copied from ${configDist}."
    fi
    log verbose "Setting up database configuration in ${configFile}..."
    # Modify values in config.php using sed (if config.php was copied)
    if [ -f "${configFile}" ]; then

      replace_file_value "\$CFG->dbtype\s*=\s*'pgsql';" "\$CFG->dbtype = '${DB_TYPE}';" "$configFile"
      replace_file_value "\$CFG->dbhost\s*=\s*'localhost';" "\$CFG->dbhost = '${DB_HOST}';" "$configFile"
      replace_file_value "\$CFG->dbname\s*=\s*'moodle';" "\$CFG->dbname = '${DB_NAME}';" "$configFile"
      replace_file_value "\$CFG->dbuser\s*=\s*'username';" "\$CFG->dbuser = '${DB_USER}';" "$configFile"
      replace_file_value "\$CFG->dbpass\s*=\s*'password';" "\$CFG->dbpass = '${DB_PASS}';" "$configFile"
      replace_file_value "\$CFG->prefix\s*=\s*'mdl_';" "\$CFG->prefix = '${DB_PREFIX}';" "$configFile"
      replace_file_value "\$CFG->wwwroot.*" "\$CFG->wwwroot   = 'https://${moodleSiteName}';" "$configFile"
      replace_file_value "\$CFG->dataroot.*" "\$CFG->dataroot  = '${moodleDataDir}';" "$configFile"

      log verbose "Configuration file changes completed."
    fi
  else
    log error "Error: ${configDist} does not exist."
    if [ "${DRY_RUN_CHANGES}" == "true" ]; then
      exit 1
    fi
  fi
}

function moodle_configure_directories() {
  log verbose "Entered function ${FUNCNAME[0]}"
  local moodleUser="${1}"
  local webserverUser="${2}"
  local moodleDataDir="${3}"
  local moodleDir="${4}"

  log verbose "Entered function ${FUNCNAME[0]}"
  # Add moodle user for moodledata / Change ownerships and permissions
  run_command --makes-changes adduser --system "${moodleUser}"
  run_command --makes-changes mkdir -p "${moodleDataDir}"
  run_command --makes-changes chown -R "${webserverUser}:${webserverUser}" "${moodleDataDir}"
  run_command --makes-changes chmod 0777 "${moodleDataDir}"
  run_command --makes-changes mkdir -p "${moodleDir}"
  run_command --makes-changes chown -R root:"${webserverUser}" "${moodleDir}"
  run_command --makes-changes chmod -R 0755 "${moodleDir}"
}

function moodle_download_extract() {
  log verbose "Entered function ${FUNCNAME[0]}"
  local moodleDir="${1}"
  local webserverUser="${2}"
  local moodleVersion="${3}"
  local moodleArchive="https://download.moodle.org/download.php/direct/stable${moodleVersion}/moodle-latest-${moodleVersion}.tgz"

  # Check if Moodle directory already exists
  if [ -d "${moodleDir}" ]; then
    log verbose "Moodle directory ${moodleDir} already exists. Skipping download and extraction."
    return
  fi

  # Check if local download already exists
  if [ -f "moodle-latest-${moodleVersion}.tgz" ]; then
    log verbose "Local Moodle archive moodle-latest-${moodleVersion}.tgz already exists. Skipping download."
  else
    # Download Moodle
    log verbose "Downloading ${moodleArchive}"
    # Use -O to not overwrite existing file
    run_command --makes-changes wget -O "moodle-latest-${moodleVersion}.tgz" "${moodleArchive}"

  fi

  # Check if Moodle archive has been extracted
  if [ -d "${moodleDir}/lib" ]; then
    log verbose "Moodle archive has already been extracted. Skipping extraction."
  else
    # Extract Moodle
    log verbose "Extracting ${moodleArchive}"
    run_command --makes-changes mkdir -p "${moodleDir}"
    run_command --makes-changes tar zx -C "${moodleDir}" --strip-components 1 -f "moodle-latest-${moodleVersion}.tgz"
    run_command --makes-changes chown -R root:"${webserverUser}" "${moodleDir}"
    run_command --makes-changes chmod -R 0755 "${moodleDir}"
  fi
}

# Alphabetised version of the list from https://docs.moodle.org/310/en/PHP
## The ctype extension is required (provided by common)
# The curl extension is required (required for networking and web services).
## The dom extension is required (provided by xml)
# The gd extension is recommended (required for manipulating images).
## The iconv extension is required (provided by common)
# The intl extension is recommended.
## The json extension is required (provided by libapache2-mod-php)
# The mbstring extension is required.
# The openssl extension is recommended (required for networking and web services).
## To use PHP's OpenSSL support you must also compile PHP --with-openssl[=DIR].
# The pcre extension is required (The PCRE extension is a core PHP extension, so it is always enabled)
## The SimpleXML extension is required (provided by xml)
# The soap extension is recommended (required for web services).
## The SPL extension is required (provided by core)
## The tokenizer extension is recommended (provided by core)
# The xml extension is required.
# The xmlrpc extension is recommended (required for networking and web services).
# The zip extension is required.

function moodle_ensure() {
  php_verify --exit-on-failure

  declare -a moodle_php_extensions=(
    "php${PHP_VERSION_MAJOR_MINOR}-common"
    "php${PHP_VERSION_MAJOR_MINOR}-curl"
    "php${PHP_VERSION_MAJOR_MINOR}-gd"
    "php${PHP_VERSION_MAJOR_MINOR}-intl"
    "php${PHP_VERSION_MAJOR_MINOR}-mbstring"
    "php${PHP_VERSION_MAJOR_MINOR}-soap"
    "php${PHP_VERSION_MAJOR_MINOR}-xml"
    "php${PHP_VERSION_MAJOR_MINOR}-xmlrpc"
    "php${PHP_VERSION_MAJOR_MINOR}-zip"
  )

  if [ "${DB_TYPE}" == "pgsql" ]; then
    moodle_php_extensions+=("php${PHP_VERSION_MAJOR_MINOR}-pgsql")
  else
    moodle_php_extensions+=("php${PHP_VERSION_MAJOR_MINOR}-mysqli")
  fi

  php_extensions_ensure "${moodle_php_extensions[@]}"

  moodle_configure_directories "${moodleUser}" "${webserverUser}" "${moodleDataDir}" "${moodleDir}"
  moodle_download_extract "${moodleDir}" "${webserverUser}" "${MOODLE_VERSION}"
  moodle_dependencies
  moodle_config_files "${moodleDir}"

  declare -A vhost_config=(
    ["site-name"]="${moodleSiteName}"
    ["document-root"]="/var/www/html/${moodleSiteName}"
    ["admin-email"]="admin@${moodleSiteName}"
    ["ssl-cert-file"]="/etc/letsencrypt/live/${moodleSiteName}/fullchain.pem"
    ["ssl-key-file"]="/etc/letsencrypt/live/${moodleSiteName}/privkey.pem"
  )

  if $APACHE_ENSURE; then
    apache_verify --exit-on-failure
    apache_create_vhost vhost_config
  fi

  if $NGINX_ENSURE; then
    nginx_verify --exit-on-failure
    nginx_create_vhost vhost_config
  fi
}

function nginx_verify() {
  log verbose "Entered function ${FUNCNAME[0]}"

  local exit_on_failure=false # Default to false

  # Check if the first argument is the flag for exit on failure
  # Because we have `set -o nounset` set, we need to check if the first argument is set
  if [[ "${1:-}" == "--exit-on-failure" ]]; then
    exit_on_failure=true
  fi

<<<<<<< HEAD
  # Check if Nginx is installed
  if tool_exists "nginx"; then
    log verbose "Nginx is installed."
    run_command nginx -v

    # Display installed Nginx modules
    log verbose "Installed Nginx modules:"
    run_command nginx -V 2>&1 | grep --color=never -o -- '-\S\+' # Filter out the modules
=======
    # Check if Nginx is installed
    if check_command "nginx"; then
        echo_stdout_verbose "Nginx is installed."
        run_command nginx -v

        # Display installed Nginx modules
        echo_stdout_verbose "Installed Nginx modules:"
        run_command nginx -V 2>&1 | grep --color=never -o -- '-\S\+'  # Filter out the modules

        # Check if the Nginx configuration has errors
        echo_stdout_verbose "Checking Nginx configuration for errors:"
        if ! run_command nginx -t; then
            echo_stderr "Nginx configuration has errors!"
            if $exit_on_failure; then
                exit 1
            fi
        else
            echo_stdout_verbose "Nginx configuration is okay."
        fi
>>>>>>> 65b31f3a

    # Check if the Nginx configuration has errors
    log verbose "Checking Nginx configuration for errors:"
    if ! run_command nginx -t; then
      log error "Nginx configuration has errors!"
      if [[ "$exit_on_failure" == true ]]; then
        exit 1
      fi
    else
<<<<<<< HEAD
      log verbose "Nginx configuration is okay."
=======
        echo_stdout_verbose "Nginx is not installed."
        if $exit_on_failure; then
            exit 1
        fi
>>>>>>> 65b31f3a
    fi

  else
    log verbose "Nginx is not installed."
    if [[ "$exit_on_failure" == true ]]; then
      exit 1
    fi
  fi
}

function nginx_ensure() {
  log verbose "Entered function ${FUNCNAME[0]}"

  nginx_verify

  if [[ "$DRY_RUN_CHANGES" == "true" ]]; then
    log verbose "DRY_RUN: Skipping repository setup and Nginx installation"
  else
    log verbose "Setting up Nginx repository..."
    if [ "$DISTRO" == "Ubuntu" ]; then
      log verbose "Adding Ondrej Nginx repository for Ubuntu..."
      nginx_repository="ppa:ondrej/nginx-mainline"
    elif [ "$DISTRO" == "Debian" ]; then
      log verbose "Adding Sury Nginx repository for Debian..."
      nginx_repository="deb https://packages.sury.org/nginx-mainline/ $CODENAME main"
    else
      log error "Unsupported distro: $DISTRO"
      exit 1
    fi

    if [ "$package_manager" == "apt" ]; then
      log verbose "Ensuring repository is added $nginx_repository..."
      repository_ensure "$apache_repository"
    fi
  fi

  # Install Nginx if not already installed
  package_ensure nginx

  # Should always be true, but just in case
  if $FPM_ENSURE; then
    log verbose "Installing PHP FPM for Nginx..."
    package_ensure "php${PHP_VERSION_MAJOR_MINOR}-fpm"
  fi

  run_command --makes-changes ${SERVICE_COMMAND} "php${PHP_VERSION_MAJOR_MINOR}-fpm" start

  run_command --makes-changes ${SERVICE_COMMAND} nginx restart

  log verbose "Nginx installation and configuration completed."
}

function nginx_create_vhost() {
  log verbose "Entered function ${FUNCNAME[0]}"

  nginx_verify --exit-on-failure

  declare -n config=$1
  local logDir="${NGINX_LOG_DIR:-/var/log/nginx}"

  # Check if required configuration options are provided
  local required_options=("site-name" "document-root" "admin-email" "ssl-cert-file" "ssl-key-file")
  for option in "${required_options[@]}"; do
    if [[ -z "${config[$option]}" ]]; then
      log error "Missing required configuration option: $option"
      exit 1
    fi
  done

  local vhost_template="
server {
    listen 80;
    server_name {{site_name}};
    location / {
        return 301 https://\$host\$request_uri;
    }
}

server {
    listen 443 ssl;
    server_name {{site_name}};

    root {{document_root}};
    index index.php;

    server_tokens off;
    ssl_certificate {{ssl_cert_file}};
    ssl_certificate_key {{ssl_key_file}};

    error_log ${logDir}/{{site_name}}.error.log;
    access_log ${logDir}/{{site_name}}.access.log;

    location / {
        try_files \$uri \$uri/ =404;
    }

    location ~ \.php$ {
        include snippets/fastcgi-php.conf;
        fastcgi_pass unix:/var/run/php/php${PHP_VERSION_MAJOR_MINOR}-fpm.sock;
    }

    {{include_file}}
}
"

  local vhost_config
  vhost_config=$(
    apply_template "$vhost_template" \
      "site_name=${config["site-name"]}" \
      "document_root=${config["document-root"]}" \
      "admin_email=${config["admin-email"]}" \
      "ssl_cert_file=${config["ssl-cert-file"]}" \
      "ssl_key_file=${config["ssl-key-file"]}" \
      "include_file=${config["include-file"]}"
  )

  echo "$vhost_config" >"/etc/nginx/sites-available/${config["site-name"]}.conf"
  run_command --makes-changes ln -s "/etc/nginx/sites-available/${config["site-name"]}.conf" "/etc/nginx/sites-enabled/"
  run_command --makes-changes ${SERVICE_COMMAND} nginx reload
}

<<<<<<< HEAD
function php_verify() {
  log verbose "Entered function ${FUNCNAME[0]}"

  log verbose "PHP_ALONGSIDE: ${PHP_ALONGSIDE}"

  local exit_on_failure=false # Default to false

  # Check if the first argument is the flag for exit on failure
  # Because we have `set -o nounset` set, we need to check if the first argument is set
  if [[ "${1:-}" == "--exit-on-failure" ]]; then
    exit_on_failure=true
  fi

  # Check if PHP is installed
  if tool_exists "php"; then
    log verbose "PHP is installed."
    local php_version
    php_version=$(php -v | head -n 1 | awk '{print $2}')
    log verbose "PHP version: $php_version"

    # Extract the MAJOR.MINOR version from the installed PHP version
    local installed_version
    installed_version=$(echo "$php_version" | cut -d. -f1-2)

    if [[ "${PHP_ALONGSIDE:-false}" == "false" ]]; then
      log verbose "Using the -p flag, we are only concerned that PHP is installed, and not the specific version."
      return 0
    else
      # Compare the MAJOR.MINOR versions
      if [[ "$installed_version" == "$PHP_VERSION_MAJOR_MINOR" ]]; then
        log verbose "Installed PHP version $installed_version matches the specified version $PHP_VERSION_MAJOR_MINOR."
        return 0
      else
        log verbose "Installed PHP version $installed_version does not match the specified version $PHP_VERSION_MAJOR_MINOR."
        if [[ "$exit_on_failure" == true ]]; then
          log error "PHP version mismatch. Expected: $PHP_VERSION_MAJOR_MINOR, Installed: $installed_version"
          exit 1
        else
          log info "PHP version mismatch. Expected: $PHP_VERSION_MAJOR_MINOR, Installed: $installed_version"
          return 0
        fi
      fi
    fi
  else
    if [[ "$exit_on_failure" == true ]]; then
      log error "PHP is not installed and exit_on_failure is set."
      exit 1
    else
      log verbose "PHP is not installed."
      return 0
=======

php_verify() {
    echo_stdout_verbose "Entered function ${FUNCNAME[0]}"

    if check_command "php"; then
        local installed_php_version
        installed_php_version=$(php -v | head -n 1 | cut -d' ' -f2 | cut -d'-' -f1)
        if [[ "$installed_php_version" == "${PHP_VERSION}"* ]]; then
            echo_stdout_verbose "PHP version ${PHP_VERSION} is installed."
            run_command php -v
            return 0
        else
            echo_stdout_verbose "Installed PHP version is ${installed_php_version}. Expected version is ${PHP_VERSION}."
            return 1
        fi
    else
        echo_stdout_verbose "PHP is not installed."
        return 1
>>>>>>> 65b31f3a
    fi
  fi
}

<<<<<<< HEAD
function php_ensure() {
  log verbose "Entered function ${FUNCNAME[0]}"

  log verbose "Checking PHP installation..."
  php_verify

  log verbose "Checking if PHP is already installed and PHP_ALONGSIDE is not set..."
  if tool_exists "php" && [[ "${PHP_ALONGSIDE:-false}" == "false" ]]; then
    return 0
  fi
=======


php_ensure() {
    echo_stdout_verbose "Entered function ${FUNCNAME[0]}"

    # Define the most recent 4 major PHP versions
    declare -a SUPPORTED_PHP_VERSIONS=("8.0" "7.4" "7.3" "7.2")

    php_version_found=false

    for version in "${SUPPORTED_PHP_VERSIONS[@]}"; do
        if [[ "$version" == "$PHP_VERSION" ]]; then
            php_version_found=true
            break
        fi
    done

    if ! $php_version_found; then
        echo_stderr "The provided PHP version ($PHP_VERSION) is not supported. Supported versions are: ${SUPPORTED_PHP_VERSIONS[*]}"
        exit 1
    fi


    if php_verify; then
        echo_stdout_verbose "Desired PHP version is already installed. Skipping installation."
        return 0
    else
        echo_stdout_verbose "Desired PHP version is not installed. Proceeding with installation."
    fi

    echo_stdout_verbose "Ensuring PHP repository..."
>>>>>>> 65b31f3a

  if [[ "$DRY_RUN_CHANGES" == "true" ]]; then
    log verbose "DRY_RUN: Skipping repository setup and PHP installation"
  else
    log verbose "Setting up PHP repository..."
    if [ "$DISTRO" == "Ubuntu" ]; then
      log verbose "Adding Ondrej PHP repository for Ubuntu..."
      php_repository="ppa:ondrej/php"
      log verbose "Adding Ondrej Apache2 repository for Ubuntu..."
      apache_repository="ppa:ondrej/apache2"
    elif [ "$DISTRO" == "Debian" ]; then
      log verbose "Adding Sury PHP repository for Debian..."
      php_repository="deb https://packages.sury.org/php/ $CODENAME main"
      log verbose "Adding Sury Apache2 repository for Debian..."
      apache_repository="deb https://packages.sury.org/apache2/ $CODENAME main"
    else
      log error "Unsupported distro: $DISTRO"
      exit 1
    fi

    if [ "$package_manager" == "apt" ]; then
      log verbose "Ensuring repository is added $php_repository..."
      repository_ensure "$php_repository"
      log verbose "Ensuring repository is added $apache_repository..."
      repository_ensure "$apache_repository"
    fi

    log verbose "Installing PHP core..."

<<<<<<< HEAD
    if [ "$DISTRO" == "Ubuntu" ]; then
      php_package="php${PHP_VERSION_MAJOR_MINOR}"
    elif [ "$DISTRO" == "Debian" ]; then
      php_package="php${PHP_VERSION_MAJOR_MINOR}"
    else
      log error "Unsupported distro: $DISTRO"
      exit 1
    fi

    log verbose "Installing PHP package: $php_package"
    package_ensure "$php_package"

    # Verify PHP installation at end of function
    php_verify --exit-on-failure
  fi
=======
    if [ "$DISTRO" == "Ubuntu" ] || [ "$DISTRO" == "Debian" ]; then
        php_package="php${PHP_VERSION}"
    else
        echo_stderr "Unsupported distro: $DISTRO"
        exit 1
    fi


    package_ensure "$php_package"

    # Verify PHP installation at end of function
    php_verify
>>>>>>> 65b31f3a
}

function php_extensions_ensure() {
  log verbose "Entered function ${FUNCNAME[0]}"

<<<<<<< HEAD
  php_verify --exit-on-failure
  local extensions=("$@")

  if [ ${#extensions[@]} -eq 0 ]; then
    log error "No PHP extensions provided. Aborting."
    exit 1
  fi

  package_ensure "${extensions[@]}"
}

function self_signed_cert_request() {
  log verbose "Entered function ${FUNCNAME[0]}"
  local domain=""

  while [[ $# -gt 0 ]]; do
    case "$1" in
    --domain)
      shift
      domain="$1"
      shift
      ;;
    *)
      log error "Invalid option: $1"
      exit 1
      ;;
    esac
  done

  if [ -z "$domain" ]; then
    log error "Missing or incomplete parameters. Usage: ${FUNCNAME[0]} --domain example.com"
    exit 1
  fi

  if ! tool_exists openssl; then
    log info "openssl is not installed."
    package_ensure openssl
  fi

  # Request SSL certificate
  #ignore ShellCheck warning for $san_flag
  #shellcheck disable=SC2086
  if [[ -f "${domain}.cer" ]]; then
    echo "Certificate .cer already exists ${domain}.cer"
  else
    run_command --makes-changes openssl req -x509 -nodes -days 365 \
      -newkey "rsa:2048" \
      -out "${domain}.cer" \
      -keyout "${domain}.key" \
      -subj "/CN=${domain}" \
      -addext "subjectAltName = DNS:${domain}, DNS:www.${domain}" \
      -addext "keyUsage = digitalSignature" \
      -addext "extendedKeyUsage = serverAuth"
  fi
=======
    if ! php_verify; then
        echo_stderr "PHP is not installed. Aborting."
        exit 1
    else

        local extensions=("$@")

        if [ ${#extensions[@]} -eq 0 ]; then
            echo_stderr "No PHP extensions provided. Aborting."
            exit 1
        fi

        package_ensure "${extensions[@]}"
    fi
>>>>>>> 65b31f3a
}

# Main function
function main() {

  log verbose "Entered function ${FUNCNAME[0]}"

  package_manager_ensure

  log verbose "checking ACME_CERT"
  if $ACME_CERT; then
    log verbose "Creating ACME certificate..."
    provider=$(acme_cert_provider "${ACME_PROVIDER}")
    acme_cert_request --domain "${moodleSiteName}" --email "admin@example.com" --challenge "http" --provider "${provider}"
  fi

  log verbose "checking SELF_SIGNED_CERT"
  if $SELF_SIGNED_CERT; then
    log verbose "Creating self-signed certificate..."
    self_signed_cert_request --domain "${moodleSiteName}"
  fi

  log verbose "checking PHP_ENSURE"
  if $PHP_ENSURE; then
    log verbose "Ensuring PHP..."
    php_ensure
  fi

  log verbose "checking APACHE_ENSURE"
  if $APACHE_ENSURE; then
    log verbose "Ensuring Apache..."
    apache_ensure
  fi

  log verbose "checking NGINX_ENSURE"
  if $NGINX_ENSURE; then
    log verbose "Ensuring Nginx..."
    nginx_ensure
  fi

  log verbose "checking MEMCACHED_ENSURE"
  if $MEMCACHED_ENSURE; then
    log verbose "Ensuring Memcached..."
    memcached_ensure
  fi

  log verbose "checking MOODLE_ENSURE"
  if $MOODLE_ENSURE; then
    log verbose "Ensuring Moodle..."
    moodle_ensure
  fi

<<<<<<< HEAD
=======
usage() {
    echo_stdout "Usage: $0 [options]"
    echo_stdout "Options:"
    echo_stdout "  -c    Run in CI mode (no prompts)"
    echo_stdout "  -d    Database type (default: MySQL, supported: [mysql, pgsql])"
    echo_stdout "  -f    Enable FPM for the web server (requires -w apache (-w nginx sets fpm by default))"
    echo_stdout "  -h    Display this help message"
    echo_stdout "  -m    Ensure Moodle of specified version is installed (default: ${MOODLE_VERSION})"
    echo_stdout "  -M    Ensure Memcached is installed"
    echo_stdout "  -n    Dry run (show commands without executing)"
    echo_stdout "  -p    Ensure PHP of specified version is installed (default: ${PHP_VERSION})"
    echo_stdout "  -s    Use sudo for commands that require root privileges"
    echo_stdout "  -v    Enable verbose output"
    echo_stdout "  -w    Web server type (default: apache, supported: [apache, nginx])"
    echo_stdout "  Note: Options -d, -m, -p, and -w require an argument but have defaults."
    exit 0
>>>>>>> 65b31f3a
}

# Define a function to detect the distribution and codename
function detect_distro_and_codename() {
  if command -v lsb_release &>/dev/null; then
    DISTRO="$(lsb_release -is)"
    CODENAME="$(lsb_release -sc)"
  elif [[ -f /etc/os-release ]]; then
    # Load values from /etc/os-release
    # shellcheck disable=SC1091
    source /etc/os-release
    DISTRO="$ID"
    CODENAME="$VERSION_CODENAME"
  else
    log error "Unable to determine distribution."
    log error "Please run this script on a supported distribution."
    log error "Supported distributions are: Ubuntu, Debian."
    exit 1
  fi
}

# Script evaluation starts here

log_init

detect_distro_and_codename

# Check if the necessary dependencies are available before proceeding
if ! tool_exists "add-apt-repository"; then
  log error "add-apt-repository command not found. Please install software-properties-common."
  exit 1
fi
if ! tool_exists "tar"; then
  log error "tar command not found. Please install tar."
  exit 1
fi
if ! tool_exists "unzip"; then
  log error "unzip command not found. Please install unzip."
  exit 1
fi
if ! tool_exists "wget"; then
  log error "wget command not found. Please install wget."
  exit 1
fi

# Parse command line options
if [[ $# -eq 0 ]]; then
  echo_usage
  exit 1
fi

while [[ $# -gt 0 ]]; do
  key="$1"

  case $key in
  -v | --verbose)
    LOG_LEVEL="verbose"
    shift
    ;;

  -a | --acme-cert)
    ACME_CERT=true
    shift
    ;;

<<<<<<< HEAD
  -c | --ci)
    CI_MODE=true
    shift
    ;;

  -d | --database)
    if [[ -n "${2:-}" ]] && [[ "${2:-}" != "-"* ]]; then
      case "$2" in
      mysql | pgsql)
        DB_TYPE="$2"
        shift # past value
        ;;
      *)
        log error "Unsupported database type: $2. Supported types are 'mysql' and 'pgsql'."
        echo_usage
        exit 1
        ;;
      esac
    else
      # Use the default value for DB_TYPE
      DB_TYPE="mysqli"
    fi
    shift # past argument
    ;;

  -f | --fpm)
    FPM_ENSURE=true
    shift
    ;;
=======
# Check if the necessary dependencies are available before proceeding
if ! check_command "tar" "unzip" "wget"; then
    exit 1
fi


# Parse command line options
while [[ $# -gt 0 ]]; do
    key="$1"

    case $key in
        -c|--ci)
            CI_MODE=true
            shift
            ;;

        -d|--database)
            if [[ -z "${2:-}" ]] || [[ "${2:-}" == "-"* ]]; then
                echo_stderr "-d|--database option requires an argument"
                exit 1
            fi
            case "$2" in
                mysql|pgsql)
                    DB_TYPE="$2"
                    ;;
                *)
                    echo_stderr "Unsupported database type: $2. Supported types are 'mysql' and 'pgsql'."
                    exit 1
                    ;;
            esac
            shift 2
            ;;

        -f|--fpm)
            FPM_ENSURE=true
            shift
            ;;

        -h|--help)
            usage
            ;;

        -M|--memcached)
            MEMCACHED_ENSURE=true
            if [[ -z "${2:-}" ]] || [[ "${2:-}" == "-"* ]]; then
                MEMCACHED_MODE="network"
            else
                case "$2" in
                    local)
                        MEMCACHED_MODE="local"
                        ;;
                    network)
                        MEMCACHED_MODE="network"
                        ;;
                    *)
                        echo_stderr "Invalid mode for Memcached: $2. Supported modes are 'local' and 'network'."
                        exit 1
                        ;;
                esac
                shift
            fi
            shift
            ;;

        -m|--moodle)
            MOODLE_ENSURE=true
            MOODLE_VERSION="${2:-$DEFAULT_MOODLE_VERSION}"
            shift 2
            ;;

        -n|--nop)
            DRY_RUN=true
            shift
            ;;

        -p|--php)
            PHP_ENSURE=true
            PHP_VERSION="${2:-$DEFAULT_PHP_VERSION}"
            shift 2
            ;;

        -s|--sudo)
            USE_SUDO=true
            shift
            ;;

        -v|--verbose)
            VERBOSE=true
            shift
            ;;

        -w|--web)
            if [[ -z "${2:-}" ]] || [[ "${2:-}" == "-"* ]]; then
                echo_stderr "-w|--web option requires an argument"
                exit 1
            fi

            case "$2" in
                apache)
                    APACHE_ENSURE=true
                    ;;
                nginx)
                    APACHE_ENSURE=false
                    NGINX_ENSURE=true
                    FPM_ENSURE=true
                    ;;
                *)
                    echo_stderr "Unsupported web server type: $2. Supported types are 'apache' and 'nginx'."
                    exit 1
                    ;;
            esac
            shift 2
            ;;


        *)
            # unknown option
            echo_stderr "Unknown option: $1"
            exit 1
            ;;
    esac
done
>>>>>>> 65b31f3a

  -h | --help)
    echo_usage
    exit 0
    ;;

  -M | --memcached)
    MEMCACHED_ENSURE=true
    if [[ -z "${2:-}" ]] || [[ "${2:-}" == "-"* ]]; then
      MEMCACHED_MODE="network"
    else
      case "$2" in
      local)
        MEMCACHED_MODE="local"
        ;;
      network)
        MEMCACHED_MODE="network"
        ;;
      *)
        log error "Invalid mode for Memcached: $2. Supported modes are 'local' and 'network'."
        exit 1
        ;;
      esac
      shift
    fi
    shift
    ;;

  -m | --moodle)
    MOODLE_ENSURE=true
    if [[ -n "${2:-}" ]] && [[ "${2:-}" != "-"* ]]; then
      MOODLE_VERSION="$2"
      shift # past value
    else
<<<<<<< HEAD
      MOODLE_VERSION="$DEFAULT_MOODLE_VERSION"
=======
        echo_stdout_verbose "Running as non-root user."
        USE_SUDO=true
        echo_stdout_verbose "USE_SUDO is ${USE_SUDO}"
        if $USE_SUDO && ! command -v sudo &>/dev/null; then
            echo_stderr "sudo command not found. Please run as root or install sudo."
            exit 1
        elif $USE_SUDO && ! sudo -n true 2>/dev/null; then
            echo_stderr "This script requires sudo privileges. Please authenticate with sudo by running 'sudo -v' before executing this script again, or run the script as root."
            exit 1
        fi
>>>>>>> 65b31f3a
    fi
    shift # past argument
    ;;

  -n | --nop)
    DRY_RUN_CHANGES=true
    shift
    ;;

  -p | --php)
    PHP_ENSURE=true
    if [[ -n "${2:-}" ]] && [[ "${2:-}" != "-"* ]]; then
      PHP_VERSION_MAJOR_MINOR="$2"
      shift # past value
    else
      PHP_VERSION_MAJOR_MINOR="$DEFAULT_PHP_VERSION_MAJOR_MINOR"
    fi
    shift # past argument
    ;;

  -P | --php-alongside)
    PHP_ENSURE=true
    if [[ -n "${2:-}" ]] && [[ "${2:-}" != "-"* ]]; then
      PHP_VERSION_MAJOR_MINOR="$2"
      PHP_ALONGSIDE=true
      shift # past value
    else
      PHP_VERSION_MAJOR_MINOR="$DEFAULT_PHP_VERSION_MAJOR_MINOR"
      PHP_ALONGSIDE=true
    fi
    shift # past argument
    ;;

  -s | --sudo)
    USE_SUDO=true
    shift
    ;;

  -S | --self-signed)
    SELF_SIGNED_CERT=true
    shift
    ;;

  -w | --web)
    if [[ -n "${2:-}" ]] && [[ "${2:-}" != "-"* ]]; then
      case "$2" in
      apache)
        APACHE_ENSURE=true
        NGINX_ENSURE=false
        ;;
      nginx)
        APACHE_ENSURE=false
        NGINX_ENSURE=true
        FPM_ENSURE=true
        ;;
      *)
        log error "Unsupported web server type: $2. Supported types are 'apache' and 'nginx'."
        exit 1
        ;;
      esac
      shift 2
    else
      # Use the default web server (Apache)
      APACHE_ENSURE=true
      NGINX_ENSURE=false
      shift
    fi
    ;;

  *)
    log error "Unknown option: $1"
    echo_usage
    exit 1
    ;;
  esac
done

check_log_level
# check_log_level includes an verbose log message with the log level
# echo all opts which were set
log info "DRY_RUN_CHANGES: $DRY_RUN_CHANGES"

# If not in CI mode, do the sudo checks
if ! $CI_MODE; then
  log verbose "CI_MODE is false"
  # Check if user is root
  if [[ $EUID -eq 0 ]]; then
    USE_SUDO=false
    log verbose "Running as root."
  else
    # Check if sudo is available and the user has sudo privileges
    if $USE_SUDO && ! command -v sudo &>/dev/null; then
      log error "sudo command not found. Please run as root or install sudo."
      exit 1
    elif $USE_SUDO && ! sudo -n true 2>/dev/null; then
      log error "This script requires sudo privileges. Please run as root or with a user that has sudo privileges."
      exit 1
    fi
  fi
else
  log verbose "CI_MODE is true"
  # In CI mode, use sudo if not root
  if [[ $EUID -ne 0 ]]; then
    USE_SUDO=true
    log verbose "Running as non-root user."
  else
    USE_SUDO=false
    log verbose "Running as root."
  fi
fi

# Checking if -f is selected on its own without -w apache
if [[ "${FPM_ENSURE}" == "true" && "${APACHE_ENSURE}" != "true" && "${NGINX_ENSURE}" != "true" ]]; then
  log error "Option -f requires either -w apache or -w nginx to be selected."
  echo_usage
  exit 1
fi

if [[ "${LOG_LEVEL}" == "verbose" ]]; then
  chosen_options=""

  if $CI_MODE; then chosen_options+="-c: CI mode, "; fi
  if [[ -n "${DB_TYPE}" ]]; then chosen_options+="-d: Database type set to ${DB_TYPE}, "; fi
  if $FPM_ENSURE; then chosen_options+="-f: Ensure FPM for web servers, "; fi
  if $MOODLE_ENSURE; then chosen_options+="-m: Ensure Moodle version $MOODLE_VERSION, "; fi
  if $MEMCACHED_ENSURE; then
    chosen_options+="-M: Ensure Memcached support, "
    if [[ "$MEMCACHED_MODE" == "local" ]]; then
      chosen_options+="Ensure local Memcached instance, "
    fi
  fi
  if $DRY_RUN_CHANGES; then chosen_options+="-n: DRY RUN CHANGES, "; fi
  if $PHP_ENSURE; then chosen_options+="-p: Ensure PHP version $PHP_VERSION_MAJOR_MINOR, "; fi
  if $USE_SUDO; then chosen_options+="-s: Use sudo, "; fi
  if [[ "${LOG_LEVEL}" == "verbose" ]]; then chosen_options+="-v: Verbose output, "; fi
  if $APACHE_ENSURE; then chosen_options+="-w: Webserver type set to Apache, "; fi
  if $NGINX_ENSURE; then chosen_options+="-w: Webserver type set to Nginx, "; fi
  chosen_options="${chosen_options%, }"

  log verbose "Chosen options: ${chosen_options}"
fi

# Run the main function
main

## Still to do
# Add option for memcached support
# Add option to install mysql locally
# Add option to install moodle with git rather than download

# [2023-08-13T09:07:03+0000]: VERBOSE: Preparing to execute: sudo certbot --apache -d moodle.romn.co -m admin@example.com --agree-tos --http-challenge --server https://acme-staging-v02.api.letsencrypt.org/directory
# usage:
#   certbot [SUBCOMMAND] [options] [-d DOMAIN] [-d DOMAIN] ...

# Certbot can obtain and install HTTPS/TLS/SSL certificates.  By default,
# it will attempt to use a webserver both for obtaining and installing the
# certificate.
# certbot: error: unrecognized arguments: --http-challenge<|MERGE_RESOLUTION|>--- conflicted
+++ resolved
@@ -24,13 +24,8 @@
 MOODLE_ENSURE=false
 NGINX_ENSURE=false
 PHP_ENSURE=false
-<<<<<<< HEAD
-DEFAULT_MOODLE_VERSION="403"
-DEFAULT_PHP_VERSION_MAJOR_MINOR="8.3"
-=======
 DEFAULT_MOODLE_VERSION="311"
 DEFAULT_PHP_VERSION="7.4"
->>>>>>> 65b31f3a
 MOODLE_VERSION="${DEFAULT_MOODLE_VERSION}"
 PHP_VERSION_MAJOR_MINOR="${DEFAULT_PHP_VERSION_MAJOR_MINOR}"
 PHP_ALONGSIDE=false
@@ -76,6 +71,61 @@
 
 # helper functions
 
+apply_template() {
+    local template="$1"
+    shift
+    local substitutions=("$@")
+
+    for substitution in "${substitutions[@]}"; do
+        IFS="=" read -r key value <<< "$substitution"
+        template="${template//\{\{$key\}\}/$value}"
+    done
+
+    echo "$template"
+}
+
+check_command() {
+    echo_stdout_verbose "Entered function ${FUNCNAME[0]}"
+
+    for command in "$@"; do
+        if type -P "${command}" &>/dev/null; then
+            echo_stdout_verbose "Dependency is present: ${command}"
+        else
+            echo_stderr "Dependency not found: ${command}, please install it and run this script again."
+            return 1
+        fi
+    done
+    return 0
+}
+
+
+echo_stderr() {
+  local message="${*}"
+  echo "[$(date +'%Y-%m-%dT%H:%M:%S%z')]: ERROR: ${message}" >&2
+}
+
+echo_stdout() {
+  local message="${*}"
+  echo "[$(date +'%Y-%m-%dT%H:%M:%S%z')]: ${message}" >&1
+}
+
+echo_stdout_verbose() {
+  local message="${*}"
+  local prefix=""
+
+  # If DRY RUN mode is active, prefix the message
+
+  if [[ "${DRY_RUN}" == "true" ]]; then
+      prefix="DRY RUN: "
+  fi
+
+  if [[ "${VERBOSE}" == "true" ]]; then
+    echo "[$(date +'%Y-%m-%dT%H:%M:%S%z')]: VERBOSE: ${prefix}${message}" >&1
+  fi
+}
+
+package_manager_ensure() {
+    echo_stdout_verbose "Entered function ${FUNCNAME[0]}"
 function echo_usage() {
   log info "Usage: $0 [options]"
   log info "Options:"
@@ -113,7 +163,6 @@
 
 log() {
 
-<<<<<<< HEAD
   local log_level="$1"
   local message="$2"
 
@@ -142,19 +191,6 @@
     fi
     ;;
   esac
-=======
-    for command in "$@"; do
-        if type -P "${command}" &>/dev/null; then
-            echo_stdout_verbose "Dependency is present: ${command}"
-        else
-            echo_stderr "Dependency not found: ${command}, please install it and run this script again."
-            return 1
-        fi
-    done
-    return 0
-}
-
->>>>>>> 65b31f3a
 
   # Build log message
   local log_msg
@@ -238,7 +274,6 @@
 function package_manager_ensure() {
   log verbose "Entered function ${FUNCNAME[0]}"
 
-<<<<<<< HEAD
   if tool_exists apt; then
     package_manager="apt"
   else
@@ -253,25 +288,6 @@
     shift
     if [ "$package_manager" == "apt" ]; then
       no_install_recommends_flag="--no-install-recommends"
-=======
-    if [ ${#missing_packages[@]} -gt 0 ]; then
-        echo_stdout_verbose "Installing missing packages: ${missing_packages[*]}"
-
-        case "$package_manager" in
-            apt)
-                run_command apt-get update
-                if $CI_MODE; then
-                    run_command apt-get install --yes $no_install_recommends_flag "${missing_packages[@]}"
-                else
-                    run_command apt-get install $no_install_recommends_flag "${missing_packages[@]}"
-                fi
-                ;;
-            *)
-                echo_stderr "Error: Unsupported package manager."
-                exit 1
-                ;;
-        esac
->>>>>>> 65b31f3a
     else
       log error "Warning: --no-install-recommends flag is not supported for this package manager."
     fi
@@ -282,7 +298,6 @@
 
   for package in "${packages[@]}"; do
     case "$package_manager" in
-<<<<<<< HEAD
     apt)
       if ! dpkg -s "$package" >/dev/null 2>&1; then
         missing_packages+=("$package")
@@ -292,30 +307,9 @@
       log error "Error: Unsupported package manager."
       exit 1
       ;;
-=======
-        apt)
-            for repository in "${repositories[@]}"
-            do
-                if [ "$DISTRO" == "Ubuntu" ] && [[ "$repository" == ppa:* ]]; then
-                    # Extract the PPA name and search for it
-                    local ppa_name="${repository#ppa:}"
-                    if ! run_command grep -q "https://ppa.launchpadcontent.net/$ppa_name" /etc/apt/sources.list /etc/apt/sources.list.d/*; then
-                        missing_repositories+=("$repository")
-                    fi
-                elif ! run_command grep -q "^deb .*$repository" /etc/apt/sources.list /etc/apt/sources.list.d/*; then
-                    missing_repositories+=("$repository")
-                fi
-            done
-            ;;
-        *)
-            echo_stderr "Error: Repositories management for this package manager is not supported."
-            exit 1
-            ;;
->>>>>>> 65b31f3a
     esac
   done
 
-<<<<<<< HEAD
   if [ ${#missing_packages[@]} -gt 0 ]; then
     log verbose "Installing missing packages: ${missing_packages[*]}"
 
@@ -332,30 +326,6 @@
   else
     log verbose "All packages are already installed."
   fi
-=======
-    if [ ${#missing_repositories[@]} -gt 0 ]; then
-        echo_stdout_verbose "Adding missing repositories: ${missing_repositories[*]}"
-
-        case "$package_manager" in
-            apt)
-                for repository in "${missing_repositories[@]}"; do
-                    if $CI_MODE; then
-                        run_command add-apt-repository -y "$repository"
-                    else
-                        run_command add-apt-repository "$repository"
-                    fi
-                done
-                run_command apt-get update
-                ;;
-            *)
-                echo_stderr "Error: Unsupported package manager."
-                exit 1
-                ;;
-        esac
-    else
-        echo_stdout_verbose "All repositories are already added."
-    fi
->>>>>>> 65b31f3a
 }
 
 function repository_ensure() {
@@ -565,30 +535,11 @@
 
   local exit_on_failure=false # Default to false
 
-<<<<<<< HEAD
   # Check if the first argument is the flag for exit on failure
   # Because we have `set -o nounset` set, we need to check if the first argument is set
   if [[ "${1:-}" == "--exit-on-failure" ]]; then
     exit_on_failure=true
   fi
-=======
-    # Check if the first argument is the flag for exit on failure
-    # Because we have `set -o nounset` set, we need to check if the first argument is set
-    if [[ "${1:-}" == "--exit-on-failure" ]]; then
-        exit_on_failure=true
-    fi
-
-    # Check if Apache is installed
-    if check_command "$APACHE_NAME"; then
-        echo_stdout_verbose "Apache is installed."
-        run_command apache2ctl -v  # Use apache2ctl to get the version
-    else
-        echo_stdout_verbose "Apache is not installed."
-        if $exit_on_failure; then
-            exit 1
-        fi
-    fi
->>>>>>> 65b31f3a
 
   # Check if Apache is installed
   if tool_exists apache2ctl; then
@@ -618,7 +569,6 @@
   # and exit if not
   php_verify --exit-on-failure
 
-<<<<<<< HEAD
   # Verify if Apache is already installed
   # Do not exit if not installed
   apache_verify
@@ -636,58 +586,6 @@
     else
       log error "Unsupported distro: $DISTRO"
       exit 1
-=======
-    # Verify if Apache is already installed
-    # Do not exit if not installed
-    apache_verify
-
-    # Check if systemctl is available, otherwise fall back to service command
-    if check_command "systemctl" && [[ $(ps -p 1 -o comm=) == "systemd" ]]; then
-        service_command="systemctl"
-    else
-        service_command="service"
-    fi
-
-
-    # Install Apache and necessary modules for non-macOS systems
-    package_ensure "${APACHE_NAME}"
-
-    # Enable essential Apache modules
-    run_command a2enmod ssl
-    run_command a2enmod headers
-    run_command a2enmod rewrite
-    run_command a2enmod deflate
-    run_command a2enmod expires
-
-    if $FPM_ENSURE; then
-        echo_stdout_verbose "Installing PHP FPM for non-macOS systems..."
-        package_ensure "php${PHP_VERSION}-fpm"
-        package_ensure "libapache2-mod-fcgid"
-
-        echo_stdout_verbose "Configuring Apache for FPM..."
-        run_command a2enmod proxy_fcgi setenvif
-        run_command a2enconf "php${PHP_VERSION}-fpm"
-
-        # Enable and start PHP FPM service
-        if [ "$service_command" == "systemctl" ]; then
-            run_command $service_command enable "php${PHP_VERSION}-fpm"
-            run_command $service_command start "php${PHP_VERSION}-fpm"
-        else
-            run_command $service_command "php${PHP_VERSION}-fpm" start
-        fi
-
-    else
-        echo_stdout_verbose "Configuring Apache without FPM..."
-        package_ensure "libapache2-mod-php${PHP_VERSION}"
-    fi
-
-    # Enable and restart Apache
-    if [ "$service_command" == "systemctl" ]; then
-        run_command $service_command enable "${APACHE_NAME}"
-        run_command $service_command restart "${APACHE_NAME}"
-    else
-        run_command $service_command "${APACHE_NAME}" start
->>>>>>> 65b31f3a
     fi
 
     if [ "$package_manager" == "apt" ]; then
@@ -984,7 +882,6 @@
     exit_on_failure=true
   fi
 
-<<<<<<< HEAD
   # Check if Nginx is installed
   if tool_exists "nginx"; then
     log verbose "Nginx is installed."
@@ -993,27 +890,6 @@
     # Display installed Nginx modules
     log verbose "Installed Nginx modules:"
     run_command nginx -V 2>&1 | grep --color=never -o -- '-\S\+' # Filter out the modules
-=======
-    # Check if Nginx is installed
-    if check_command "nginx"; then
-        echo_stdout_verbose "Nginx is installed."
-        run_command nginx -v
-
-        # Display installed Nginx modules
-        echo_stdout_verbose "Installed Nginx modules:"
-        run_command nginx -V 2>&1 | grep --color=never -o -- '-\S\+'  # Filter out the modules
-
-        # Check if the Nginx configuration has errors
-        echo_stdout_verbose "Checking Nginx configuration for errors:"
-        if ! run_command nginx -t; then
-            echo_stderr "Nginx configuration has errors!"
-            if $exit_on_failure; then
-                exit 1
-            fi
-        else
-            echo_stdout_verbose "Nginx configuration is okay."
-        fi
->>>>>>> 65b31f3a
 
     # Check if the Nginx configuration has errors
     log verbose "Checking Nginx configuration for errors:"
@@ -1023,14 +899,7 @@
         exit 1
       fi
     else
-<<<<<<< HEAD
       log verbose "Nginx configuration is okay."
-=======
-        echo_stdout_verbose "Nginx is not installed."
-        if $exit_on_failure; then
-            exit 1
-        fi
->>>>>>> 65b31f3a
     fi
 
   else
@@ -1152,9 +1021,8 @@
   run_command --makes-changes ${SERVICE_COMMAND} nginx reload
 }
 
-<<<<<<< HEAD
-function php_verify() {
-  log verbose "Entered function ${FUNCNAME[0]}"
+php_verify() {
+    echo_stdout_verbose "Entered function ${FUNCNAME[0]}"
 
   log verbose "PHP_ALONGSIDE: ${PHP_ALONGSIDE}"
 
@@ -1203,11 +1071,8 @@
     else
       log verbose "PHP is not installed."
       return 0
-=======
-
-php_verify() {
-    echo_stdout_verbose "Entered function ${FUNCNAME[0]}"
-
+    fi
+  fi
     if check_command "php"; then
         local installed_php_version
         installed_php_version=$(php -v | head -n 1 | cut -d' ' -f2 | cut -d'-' -f1)
@@ -1222,14 +1087,11 @@
     else
         echo_stdout_verbose "PHP is not installed."
         return 1
->>>>>>> 65b31f3a
-    fi
-  fi
-}
-
-<<<<<<< HEAD
-function php_ensure() {
-  log verbose "Entered function ${FUNCNAME[0]}"
+    fi
+}
+
+php_ensure() {
+    echo_stdout_verbose "Entered function ${FUNCNAME[0]}"
 
   log verbose "Checking PHP installation..."
   php_verify
@@ -1238,39 +1100,6 @@
   if tool_exists "php" && [[ "${PHP_ALONGSIDE:-false}" == "false" ]]; then
     return 0
   fi
-=======
-
-
-php_ensure() {
-    echo_stdout_verbose "Entered function ${FUNCNAME[0]}"
-
-    # Define the most recent 4 major PHP versions
-    declare -a SUPPORTED_PHP_VERSIONS=("8.0" "7.4" "7.3" "7.2")
-
-    php_version_found=false
-
-    for version in "${SUPPORTED_PHP_VERSIONS[@]}"; do
-        if [[ "$version" == "$PHP_VERSION" ]]; then
-            php_version_found=true
-            break
-        fi
-    done
-
-    if ! $php_version_found; then
-        echo_stderr "The provided PHP version ($PHP_VERSION) is not supported. Supported versions are: ${SUPPORTED_PHP_VERSIONS[*]}"
-        exit 1
-    fi
-
-
-    if php_verify; then
-        echo_stdout_verbose "Desired PHP version is already installed. Skipping installation."
-        return 0
-    else
-        echo_stdout_verbose "Desired PHP version is not installed. Proceeding with installation."
-    fi
-
-    echo_stdout_verbose "Ensuring PHP repository..."
->>>>>>> 65b31f3a
 
   if [[ "$DRY_RUN_CHANGES" == "true" ]]; then
     log verbose "DRY_RUN: Skipping repository setup and PHP installation"
@@ -1300,11 +1129,12 @@
 
     log verbose "Installing PHP core..."
 
-<<<<<<< HEAD
     if [ "$DISTRO" == "Ubuntu" ]; then
       php_package="php${PHP_VERSION_MAJOR_MINOR}"
     elif [ "$DISTRO" == "Debian" ]; then
       php_package="php${PHP_VERSION_MAJOR_MINOR}"
+    if [ "$DISTRO" == "Ubuntu" ] || [ "$DISTRO" == "Debian" ]; then
+        php_package="php${PHP_VERSION}"
     else
       log error "Unsupported distro: $DISTRO"
       exit 1
@@ -1316,26 +1146,12 @@
     # Verify PHP installation at end of function
     php_verify --exit-on-failure
   fi
-=======
-    if [ "$DISTRO" == "Ubuntu" ] || [ "$DISTRO" == "Debian" ]; then
-        php_package="php${PHP_VERSION}"
-    else
-        echo_stderr "Unsupported distro: $DISTRO"
-        exit 1
-    fi
-
-
-    package_ensure "$php_package"
-
-    # Verify PHP installation at end of function
     php_verify
->>>>>>> 65b31f3a
 }
 
 function php_extensions_ensure() {
   log verbose "Entered function ${FUNCNAME[0]}"
 
-<<<<<<< HEAD
   php_verify --exit-on-failure
   local extensions=("$@")
 
@@ -1390,22 +1206,6 @@
       -addext "keyUsage = digitalSignature" \
       -addext "extendedKeyUsage = serverAuth"
   fi
-=======
-    if ! php_verify; then
-        echo_stderr "PHP is not installed. Aborting."
-        exit 1
-    else
-
-        local extensions=("$@")
-
-        if [ ${#extensions[@]} -eq 0 ]; then
-            echo_stderr "No PHP extensions provided. Aborting."
-            exit 1
-        fi
-
-        package_ensure "${extensions[@]}"
-    fi
->>>>>>> 65b31f3a
 }
 
 # Main function
@@ -1458,25 +1258,6 @@
     moodle_ensure
   fi
 
-<<<<<<< HEAD
-=======
-usage() {
-    echo_stdout "Usage: $0 [options]"
-    echo_stdout "Options:"
-    echo_stdout "  -c    Run in CI mode (no prompts)"
-    echo_stdout "  -d    Database type (default: MySQL, supported: [mysql, pgsql])"
-    echo_stdout "  -f    Enable FPM for the web server (requires -w apache (-w nginx sets fpm by default))"
-    echo_stdout "  -h    Display this help message"
-    echo_stdout "  -m    Ensure Moodle of specified version is installed (default: ${MOODLE_VERSION})"
-    echo_stdout "  -M    Ensure Memcached is installed"
-    echo_stdout "  -n    Dry run (show commands without executing)"
-    echo_stdout "  -p    Ensure PHP of specified version is installed (default: ${PHP_VERSION})"
-    echo_stdout "  -s    Use sudo for commands that require root privileges"
-    echo_stdout "  -v    Enable verbose output"
-    echo_stdout "  -w    Web server type (default: apache, supported: [apache, nginx])"
-    echo_stdout "  Note: Options -d, -m, -p, and -w require an argument but have defaults."
-    exit 0
->>>>>>> 65b31f3a
 }
 
 # Define a function to detect the distribution and codename
@@ -1542,7 +1323,6 @@
     shift
     ;;
 
-<<<<<<< HEAD
   -c | --ci)
     CI_MODE=true
     shift
@@ -1572,130 +1352,6 @@
     FPM_ENSURE=true
     shift
     ;;
-=======
-# Check if the necessary dependencies are available before proceeding
-if ! check_command "tar" "unzip" "wget"; then
-    exit 1
-fi
-
-
-# Parse command line options
-while [[ $# -gt 0 ]]; do
-    key="$1"
-
-    case $key in
-        -c|--ci)
-            CI_MODE=true
-            shift
-            ;;
-
-        -d|--database)
-            if [[ -z "${2:-}" ]] || [[ "${2:-}" == "-"* ]]; then
-                echo_stderr "-d|--database option requires an argument"
-                exit 1
-            fi
-            case "$2" in
-                mysql|pgsql)
-                    DB_TYPE="$2"
-                    ;;
-                *)
-                    echo_stderr "Unsupported database type: $2. Supported types are 'mysql' and 'pgsql'."
-                    exit 1
-                    ;;
-            esac
-            shift 2
-            ;;
-
-        -f|--fpm)
-            FPM_ENSURE=true
-            shift
-            ;;
-
-        -h|--help)
-            usage
-            ;;
-
-        -M|--memcached)
-            MEMCACHED_ENSURE=true
-            if [[ -z "${2:-}" ]] || [[ "${2:-}" == "-"* ]]; then
-                MEMCACHED_MODE="network"
-            else
-                case "$2" in
-                    local)
-                        MEMCACHED_MODE="local"
-                        ;;
-                    network)
-                        MEMCACHED_MODE="network"
-                        ;;
-                    *)
-                        echo_stderr "Invalid mode for Memcached: $2. Supported modes are 'local' and 'network'."
-                        exit 1
-                        ;;
-                esac
-                shift
-            fi
-            shift
-            ;;
-
-        -m|--moodle)
-            MOODLE_ENSURE=true
-            MOODLE_VERSION="${2:-$DEFAULT_MOODLE_VERSION}"
-            shift 2
-            ;;
-
-        -n|--nop)
-            DRY_RUN=true
-            shift
-            ;;
-
-        -p|--php)
-            PHP_ENSURE=true
-            PHP_VERSION="${2:-$DEFAULT_PHP_VERSION}"
-            shift 2
-            ;;
-
-        -s|--sudo)
-            USE_SUDO=true
-            shift
-            ;;
-
-        -v|--verbose)
-            VERBOSE=true
-            shift
-            ;;
-
-        -w|--web)
-            if [[ -z "${2:-}" ]] || [[ "${2:-}" == "-"* ]]; then
-                echo_stderr "-w|--web option requires an argument"
-                exit 1
-            fi
-
-            case "$2" in
-                apache)
-                    APACHE_ENSURE=true
-                    ;;
-                nginx)
-                    APACHE_ENSURE=false
-                    NGINX_ENSURE=true
-                    FPM_ENSURE=true
-                    ;;
-                *)
-                    echo_stderr "Unsupported web server type: $2. Supported types are 'apache' and 'nginx'."
-                    exit 1
-                    ;;
-            esac
-            shift 2
-            ;;
-
-
-        *)
-            # unknown option
-            echo_stderr "Unknown option: $1"
-            exit 1
-            ;;
-    esac
-done
->>>>>>> 65b31f3a
 
   -h | --help)
     echo_usage
@@ -1730,20 +1386,7 @@
       MOODLE_VERSION="$2"
       shift # past value
     else
-<<<<<<< HEAD
       MOODLE_VERSION="$DEFAULT_MOODLE_VERSION"
-=======
-        echo_stdout_verbose "Running as non-root user."
-        USE_SUDO=true
-        echo_stdout_verbose "USE_SUDO is ${USE_SUDO}"
-        if $USE_SUDO && ! command -v sudo &>/dev/null; then
-            echo_stderr "sudo command not found. Please run as root or install sudo."
-            exit 1
-        elif $USE_SUDO && ! sudo -n true 2>/dev/null; then
-            echo_stderr "This script requires sudo privileges. Please authenticate with sudo by running 'sudo -v' before executing this script again, or run the script as root."
-            exit 1
-        fi
->>>>>>> 65b31f3a
     fi
     shift # past argument
     ;;
